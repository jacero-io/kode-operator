// internal/controller/kode_controller.go

/*
Copyright 2024 Emil Larsson.

Licensed under the Apache License, Version 2.0 (the "License");
you may not use this file except in compliance with the License.
You may obtain a copy of the License at

    http://www.apache.org/licenses/LICENSE-2.0

Unless required by applicable law or agreed to in writing, software
distributed under the License is distributed on an "AS IS" BASIS,
WITHOUT WARRANTIES OR CONDITIONS OF ANY KIND, either express or implied.
See the License for the specific language governing permissions and
limitations under the License.
*/

package controller

import (
	"context"
	"fmt"

	"github.com/go-logr/logr"
	kodev1alpha1 "github.com/jacero-io/kode-operator/api/v1alpha1"
	"github.com/jacero-io/kode-operator/internal/cleanup"
	"github.com/jacero-io/kode-operator/internal/common"
	"github.com/jacero-io/kode-operator/internal/resource"
	"github.com/jacero-io/kode-operator/internal/status"
	"github.com/jacero-io/kode-operator/internal/template"
	"github.com/jacero-io/kode-operator/internal/validation"
	appsv1 "k8s.io/api/apps/v1"
	corev1 "k8s.io/api/core/v1"
	"k8s.io/apimachinery/pkg/api/errors"
	"k8s.io/apimachinery/pkg/runtime"
	"k8s.io/apimachinery/pkg/types"
	"k8s.io/client-go/util/retry"
	ctrl "sigs.k8s.io/controller-runtime"
	client "sigs.k8s.io/controller-runtime/pkg/client"
	"sigs.k8s.io/controller-runtime/pkg/controller"
)

type KodeReconciler struct {
	client.Client
	Scheme          *runtime.Scheme
	Log             logr.Logger
	ResourceManager resource.ResourceManager
	TemplateManager template.TemplateManager
	CleanupManager  cleanup.CleanupManager
	StatusUpdater   status.StatusUpdater
	Validator       validation.Validator
}

// +kubebuilder:rbac:groups=kode.kode.jacero.io,resources=kodes,verbs=get;list;watch;create;update;patch;delete
// +kubebuilder:rbac:groups=kode.kode.jacero.io,resources=kodes/status,verbs=get;update;patch
// +kubebuilder:rbac:groups=kode.kode.jacero.io,resources=kodes/finalizers,verbs=update
// +kubebuilder:rbac:groups=kode.kode.jacero.io,resources=kodetemplates,verbs=get;list;watch
// +kubebuilder:rbac:groups=kode.kode.jacero.io,resources=kodeclustertemplates,verbs=get;list;watch
// +kubebuilder:rbac:groups=kode.kode.jacero.io,resources=envoyproxyconfig,verbs=get;list;watch
// +kubebuilder:rbac:groups=kode.kode.jacero.io,resources=envoyproxyclusterconfig,verbs=get;list;watch
// +kubebuilder:rbac:groups=apps,resources=statefulsets,verbs=get;list;watch;create;update;patch;delete
// +kubebuilder:rbac:groups=core,resources=services,verbs=get;list;watch;create;update;patch;delete
// +kubebuilder:rbac:groups=core,resources=persistentvolumeclaims,verbs=get;list;watch;create;update;patch;delete

func (r *KodeReconciler) Reconcile(ctx context.Context, req ctrl.Request) (ctrl.Result, error) {
	log := r.Log.WithName("Reconcile").WithValues("kode", req.NamespacedName)

	// Fetch the Kode instance
	kode := &kodev1alpha1.Kode{}
	if err := r.Get(ctx, req.NamespacedName, kode); err != nil {
		return ctrl.Result{}, client.IgnoreNotFound(err)
	}

	// Handle finalizer
	if result, err := r.handleFinalizer(ctx, kode); err != nil {
		return result, err
	} else if !result.IsZero() {
		return result, nil
	}

	// If the object is being deleted, stop here
	if !kode.DeletionTimestamp.IsZero() {
		return ctrl.Result{}, nil
	}

	// Fetch templates for normal reconciliation
	templates, err := r.fetchTemplatesWithRetry(ctx, kode)
	if err != nil {
		log.Error(err, "Failed to fetch templates after retries")
		return ctrl.Result{RequeueAfter: common.RequeueInterval}, err
	}

	// Validate Kode instance and resources
	// if err := r.Validator.Validate(kode, templates); err != nil {
	// 	return ctrl.Result{}, r.UpdateStatusWithError(ctx, config, fmt.Errorf("failed to validate Kode instance: %w", err))
	// }

	// Initialize Kode resources config
	config := InitKodeResourcesConfig(kode, templates)

	// Ensure resources
	if err := r.ensureResources(ctx, config); err != nil {
		// No need to update status here, as it's done in ensureResources
		return ctrl.Result{RequeueAfter: common.RequeueInterval}, err
	}

	// Check if all resources are ready
	ready, err := r.checkResourcesReady(ctx, config)
	if err != nil {
		return ctrl.Result{RequeueAfter: common.RequeueInterval}, r.updateKodePhaseFailed(ctx, config, fmt.Errorf("failed to check resource readiness: %w", err))
	}
	if !ready {
		return ctrl.Result{RequeueAfter: common.RequeueInterval}, r.updateKodePhasePending(ctx, config)
	}

	// Update status to active
	if err := r.updateKodePhaseActive(ctx, config); err != nil {
		return ctrl.Result{Requeue: true}, err
	}

	log.Info("Kode reconciliation successful")
	return ctrl.Result{}, nil
}

func (r *KodeReconciler) ensureResources(ctx context.Context, config *common.KodeResourcesConfig) error {
	log := r.Log.WithName("ResourceEnsurer").WithValues("kode", client.ObjectKeyFromObject(&config.Kode))

<<<<<<< HEAD
	// Update status to Creating before starting resource creation
	if err := r.updateKodePhaseCreating(ctx, config); err != nil {
		log.Error(err, "Failed to update status to Creating")
		return err
	}

=======
	// Ensure Secret
	if err := r.ensureSecret(ctx, config); err != nil {
		log.Error(err, "Failed to ensure Secret")
		return err
	}

	// Ensure Credentials
	if err := r.ensureCredentials(ctx, config); err != nil {
		log.Error(err, "Failed to ensure Credentials")
		return err
	}

	// If the KodeTemplate has an EnvoyProxyRef, ensure the EnvoyContainer
	if config.Templates.EnvoyProxyConfig != nil {
		if err := r.ensureEnvoy(ctx, config); err != nil {
			log.Error(err, "Failed to ensure EnvoyContainer")
			return err
		}
	}

>>>>>>> 5e64638e
	// Ensure StatefulSet
	if err := r.ensureStatefulSet(ctx, config); err != nil {
		log.Error(err, "Failed to ensure StatefulSet")
		return r.updateKodePhaseFailed(ctx, config, err)
	}

	// Ensure Service
	if err := r.ensureService(ctx, config); err != nil {
		log.Error(err, "Failed to ensure Service")
		return r.updateKodePhaseFailed(ctx, config, err)
	}

	// Ensure PVC if storage is specified
	if !config.Kode.Spec.Storage.IsEmpty() {
		if err := r.ensurePVC(ctx, config); err != nil {
			log.Error(err, "Failed to ensure PVC")
			return r.updateKodePhaseFailed(ctx, config, err)
		}
	}

	// Update status to Created after all resources are ensured
	if err := r.updateKodePhaseCreated(ctx, config); err != nil {
		log.Error(err, "Failed to update status to Created")
		return err
	}

	log.Info("All resources ensured successfully")
	return nil
}

func (r *KodeReconciler) ensureCredentials(ctx context.Context, config *common.KodeResourcesConfig) error {
	log := r.Log.WithName("CredentialsEnsurer").WithValues("kode", client.ObjectKeyFromObject(&config.Kode))

	if config.Kode.Spec.ExistingSecret != "" {
		// ExistingSecret is specified, fetch the secret
		secret := &corev1.Secret{}
		err := r.Get(ctx, types.NamespacedName{Name: config.Kode.Spec.ExistingSecret, Namespace: config.KodeNamespace}, secret)
		if err != nil {
			return fmt.Errorf("failed to get Secret: %w", err)
		}

		username, password, err := common.GetUsernameAndPasswordFromSecret(secret)
		if err != nil {
			return fmt.Errorf("failed to get username and password from Secret: %w", err)
		}

		config.Credentials.Username = username
		config.Credentials.Password = password

		log.Info("Using existing secret", "Name", secret.Name, "Data", common.MaskSecretData(secret))
	} else if config.Kode.Spec.Password != "" {
		config.Credentials.Username = config.Kode.Spec.Username
		config.Credentials.Password = config.Kode.Spec.Password
	} else {
		config.Credentials.Username = config.Kode.Spec.Username
		config.Credentials.Password = ""
	}

<<<<<<< HEAD
	// Before cleanup
	if err := r.updateKodePhaseRecycling(ctx, config); err != nil {
		return err
	}

	// Perform cleanup
	if err := r.CleanupManager.Cleanup(ctx, config); err != nil {
		r.updateKodePhaseFailed(ctx, config, err)
		return err
	}

	// After successful cleanup
	return r.updateKodePhaseRecycled(ctx, config)
=======
	log.Info("Credentials ensured successfully")
	return nil
>>>>>>> 5e64638e
}

// TODO: Add inactivity check
func (r *KodeReconciler) checkResourcesReady(ctx context.Context, config *common.KodeResourcesConfig) (bool, error) {
	log := r.Log.WithName("ResourceReadyChecker").WithValues("kode", client.ObjectKeyFromObject(&config.Kode))
	ctx, cancel := common.ContextWithTimeout(ctx, 20) // 20 seconds timeout
	defer cancel()

	// Check Secret
	secret := &corev1.Secret{}
	err := r.Get(ctx, types.NamespacedName{Name: config.SecretName, Namespace: config.KodeNamespace}, secret)
	if err != nil {
		if errors.IsNotFound(err) {
			log.Info("Secret not found")
			return false, nil
		}
		return false, fmt.Errorf("failed to get Secret: %w", err)
	}

	// TODO: Add check update status on:
	// - Image pull backoff
	// - Image pull error
	// - Image pull timeout
	// Check StatefulSet
	statefulSet := &appsv1.StatefulSet{}
	err = r.Get(ctx, types.NamespacedName{Name: config.KodeName, Namespace: config.KodeNamespace}, statefulSet)
	if err != nil {
		if errors.IsNotFound(err) {
			log.Info("StatefulSet not found")
			return false, nil
		}
		return false, fmt.Errorf("failed to get StatefulSet: %w", err)
	}

	if statefulSet.Status.ReadyReplicas != statefulSet.Status.Replicas {
		log.Info("StatefulSet not ready", "ReadyReplicas", statefulSet.Status.ReadyReplicas, "DesiredReplicas", statefulSet.Status.Replicas)
		return false, nil
	}

	// Check Service
	service := &corev1.Service{}
	err = r.Get(ctx, types.NamespacedName{Name: config.ServiceName, Namespace: config.KodeNamespace}, service)
	if err != nil {
		if errors.IsNotFound(err) {
			log.Info("Service not found")
			return false, nil
		}
		return false, fmt.Errorf("failed to get Service: %w", err)
	}

	// Check PersistentVolumeClaim if storage is specified
	if !config.Kode.Spec.Storage.IsEmpty() {
		pvc := &corev1.PersistentVolumeClaim{}
		err = r.Get(ctx, types.NamespacedName{Name: config.PVCName, Namespace: config.KodeNamespace}, pvc)
		if err != nil {
			if errors.IsNotFound(err) {
				log.Info("PersistentVolumeClaim not found")
				return false, nil
			}
			return false, fmt.Errorf("failed to get PersistentVolumeClaim: %w", err)
		}

		if pvc.Status.Phase != corev1.ClaimBound {
			log.Info("PersistentVolumeClaim not bound", "Phase", pvc.Status.Phase)
			return false, nil
		}
	}

	// Check if Envoy sidecar is ready (if applicable)
	if config.Templates.KodeTemplate != nil && config.Templates.KodeTemplate.EnvoyProxyRef.Name != "" {
		ready, err := r.checkEnvoySidecarReady(ctx, config)
		if err != nil {
			return false, fmt.Errorf("failed to check Envoy sidecar readiness: %w", err)
		}
		if !ready {
			log.Info("Envoy sidecar not ready")
			return false, nil
		}
	}

	log.Info("All resources are ready")
	return true, nil
}

func (r *KodeReconciler) checkEnvoySidecarReady(ctx context.Context, config *common.KodeResourcesConfig) (bool, error) {
	log := r.Log.WithName("EnvoySidecarReadyChecker").WithValues("kode", client.ObjectKeyFromObject(&config.Kode))

	pod := &corev1.Pod{}
	err := r.Get(ctx, types.NamespacedName{Name: config.KodeName + "-0", Namespace: config.KodeNamespace}, pod)
	if err != nil {
		if errors.IsNotFound(err) {
			log.Info("Pod not found")
			return false, nil
		}
		return false, fmt.Errorf("failed to get Pod: %w", err)
	}

	for _, containerStatus := range pod.Status.ContainerStatuses {
		if containerStatus.Name == "envoy-proxy" {
			if !containerStatus.Ready {
				log.Info("Envoy sidecar container not ready")
				return false, nil
			}
			return true, nil
		}
	}

	log.Info("Envoy sidecar container not found in pod")
	return false, nil
}

func (r *KodeReconciler) fetchTemplatesWithRetry(ctx context.Context, kode *kodev1alpha1.Kode) (*common.Templates, error) {
	var templates *common.Templates
	err := retry.RetryOnConflict(retry.DefaultRetry, func() error {
		var err error
		templates, err = r.TemplateManager.Fetch(ctx, kode.Spec.TemplateRef)
		return err
	})
	return templates, err
}

func (r *KodeReconciler) SetupWithManager(mgr ctrl.Manager) error {
	return ctrl.NewControllerManagedBy(mgr).
		For(&kodev1alpha1.Kode{}).
		WithOptions(controller.Options{MaxConcurrentReconciles: 1}).
		Complete(r)
}<|MERGE_RESOLUTION|>--- conflicted
+++ resolved
@@ -126,14 +126,12 @@
 func (r *KodeReconciler) ensureResources(ctx context.Context, config *common.KodeResourcesConfig) error {
 	log := r.Log.WithName("ResourceEnsurer").WithValues("kode", client.ObjectKeyFromObject(&config.Kode))
 
-<<<<<<< HEAD
 	// Update status to Creating before starting resource creation
 	if err := r.updateKodePhaseCreating(ctx, config); err != nil {
 		log.Error(err, "Failed to update status to Creating")
 		return err
 	}
 
-=======
 	// Ensure Secret
 	if err := r.ensureSecret(ctx, config); err != nil {
 		log.Error(err, "Failed to ensure Secret")
@@ -154,7 +152,6 @@
 		}
 	}
 
->>>>>>> 5e64638e
 	// Ensure StatefulSet
 	if err := r.ensureStatefulSet(ctx, config); err != nil {
 		log.Error(err, "Failed to ensure StatefulSet")
@@ -213,24 +210,8 @@
 		config.Credentials.Password = ""
 	}
 
-<<<<<<< HEAD
-	// Before cleanup
-	if err := r.updateKodePhaseRecycling(ctx, config); err != nil {
-		return err
-	}
-
-	// Perform cleanup
-	if err := r.CleanupManager.Cleanup(ctx, config); err != nil {
-		r.updateKodePhaseFailed(ctx, config, err)
-		return err
-	}
-
-	// After successful cleanup
-	return r.updateKodePhaseRecycled(ctx, config)
-=======
 	log.Info("Credentials ensured successfully")
 	return nil
->>>>>>> 5e64638e
 }
 
 // TODO: Add inactivity check
